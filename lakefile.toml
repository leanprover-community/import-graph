--- conflicted
+++ resolved
@@ -11,14 +11,6 @@
 scope = "leanprover"
 rev = "main"
 
-<<<<<<< HEAD
-[[require]]
-name = "batteries"
-scope = "leanprover-community"
-rev = "v4.23.0-rc1"
-
-=======
->>>>>>> a564b9c2
 [[lean_lib]]
 name = "ImportGraph"
 
