--- conflicted
+++ resolved
@@ -3,14 +3,10 @@
 Released under Apache 2.0 license as described in the file LICENSE.
 Authors: Kim Morrison
 -/
-<<<<<<< HEAD
 import Lean.CoreM
 import Lean.Data.NameMap
 import Lean.Environment
 import Lean.Util.FoldConsts
-=======
-import Lean
->>>>>>> 62b4ae0e
 import Batteries.Data.NameSet
 
 namespace Lean
