--- conflicted
+++ resolved
@@ -144,11 +144,10 @@
 
     let markedModule : Option Name := if args.hasFlag "mark-module" then p else none
 
-<<<<<<< HEAD
     -- Create all output files that are requested
     let mut outFiles : HashMap String String := {}
     if extensions.contains "dot" then
-      let dotFile := asDotGraph graph (unused := unused) (markedModule := markedModule)
+      let dotFile := asDotGraph graph (unused := unused) (markedModule := markedModule) (directDeps := directDeps)
       outFiles := outFiles.insert "dot" dotFile
     if extensions.contains "gexf" then
       -- filter out the top node as it makes the graph less pretty
@@ -159,9 +158,6 @@
       outFiles := outFiles.insert "gexf" gexFile
     return outFiles
 
-=======
-    return asDotGraph graph (unused := unused) (markedModule := markedModule) (directDeps := directDeps)
->>>>>>> 8ab24d4b
   catch err =>
     -- TODO: try to build `to` first, so this doesn't happen
     throw <| IO.userError <| s!"{err}\nIf the error above says `unknown package`, " ++
