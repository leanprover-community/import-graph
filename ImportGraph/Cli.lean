--- conflicted
+++ resolved
@@ -29,14 +29,10 @@
   let mut lines := #[s!"digraph \"{header}\" " ++ "{"]
   for (n, is) in graph do
     if unused.contains n then
-<<<<<<< HEAD
-      lines := lines.push s!"  \"{n}\" [style=filled, fillcolor=lightgray];"
+      lines := lines.push s!"  \"{n}\" [style=filled, fillcolor=\"#e0e0e0\"];"
     else if isInModule markedModule n then
       -- mark node
       lines := lines.push s!"  \"{n}\" [style=filled, fillcolor=\"#96ec5b\"];"
-=======
-      lines := lines.push s!"  \"{n}\" [style=filled, fillcolor=\"#e0e0e0\"];"
->>>>>>> 85af23a5
     else
       lines := lines.push s!"  \"{n}\";"
     -- Then add edges
@@ -78,11 +74,6 @@
       | none => pure NameSet.empty
     if let Option.some f := from? then
       graph := graph.downstreamOf (NameSet.empty.insert f)
-<<<<<<< HEAD
-    if ¬(args.hasFlag "include-deps") then
-      graph := graph.filterMap (fun n i =>
-        if p.isPrefixOf n then (i.filter (isPrefixOf p)) else none)
-=======
     let toModule := ImportGraph.getModule to
     let includeLean := args.hasFlag "include-lean"
     let includeStd := args.hasFlag "include-std" || includeLean
@@ -93,7 +84,6 @@
       bif isPrefixOf `Lean n || isPrefixOf `Init n then includeLean else
       includeDeps
     graph := graph.filterMap (fun n i => if filter n then (i.filter filter) else none)
->>>>>>> 85af23a5
     if args.hasFlag "exclude-meta" then
       -- Mathlib-specific exclusion of tactics
       let filterMathlibMeta : Name → Bool := fun n => (
